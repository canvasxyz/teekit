--- conflicted
+++ resolved
@@ -1,16 +1,7 @@
 import test from "ava"
 import fs from "node:fs"
 
-<<<<<<< HEAD
 import { parseTdxQuoteBase64, hex, verifyTdxV4Signature } from "../qvl"
-=======
-import {
-  parseTdxQuoteBase64,
-  hex,
-  parseTdxQuote,
-  reverseHexBytes,
-} from "../qvl"
->>>>>>> 489f5bd3
 
 test.skip("Parse an SGX attestation", async (t) => {
   // TODO
